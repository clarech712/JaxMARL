from .environments import (
    SimpleMPE,
    SimpleTagMPE,
    SimpleWorldCommMPE,
    SimpleSpreadMPE,
    SimpleCryptoMPE,
    SimpleSpeakerListenerMPE,
    SimplePushMPE,
    SimpleAdversaryMPE,
    SimpleReferenceMPE,
    MiniSMAC,
    HeuristicEnemyMiniSMAC,
<<<<<<< HEAD
    SwitchRiddle,
    Overcooked,
=======
    LearnedPolicyEnemyMiniSMAC,
    SwitchRiddle,
    Ant,
    Humanoid,
    Hopper,
    Walker2d,
    HalfCheetah,
    InTheGrid,
>>>>>>> cd69a212
)


def make(env_id: str, **env_kwargs):
    """A JAX-version of OpenAI's env.make(env_name), built off Gymnax"""
    if env_id not in registered_envs:
        raise ValueError(f"{env_id} is not in registered SMAX environments.")

    # 1. MPE PettingZoo Environments
    if env_id == "MPE_simple_v3":
        env = SimpleMPE(**env_kwargs)
    elif env_id == "MPE_simple_tag_v3":
        env = SimpleTagMPE(**env_kwargs)
    elif env_id == "MPE_simple_world_comm_v3":
        env = SimpleWorldCommMPE(**env_kwargs)
    elif env_id == "MPE_simple_spread_v3":
        env = SimpleSpreadMPE(**env_kwargs)
    elif env_id == "MPE_simple_crypto_v3":
        env = SimpleCryptoMPE(**env_kwargs)
    elif env_id == "MPE_simple_speaker_listener_v4":
        env = SimpleSpeakerListenerMPE(**env_kwargs)
    elif env_id == "MPE_simple_push_v3":
        env = SimplePushMPE(**env_kwargs)
    elif env_id == "MPE_simple_adversary_v3":
        env = SimpleAdversaryMPE(**env_kwargs)
    elif env_id == "MPE_simple_reference_v3":
        env = SimpleReferenceMPE(**env_kwargs)

    # 2. Switch Riddle
    elif env_id == "switch_riddle":
        env = SwitchRiddle(**env_kwargs)

    # 3. MiniSMAC
    elif env_id == "MiniSMAC":
        env = MiniSMAC(**env_kwargs)
    elif env_id == "HeuristicEnemyMiniSMAC":
        env = HeuristicEnemyMiniSMAC(**env_kwargs)
    elif env_id == "LearnedPolicyEnemyMiniSMAC":
        env = LearnedPolicyEnemyMiniSMAC(**env_kwargs)

    # 4. Mujoco
    elif env_id == "ant_4x2":
        env = Ant(**env_kwargs)
    elif env_id == "halfcheetah_6x1":
        env = HalfCheetah(**env_kwargs)
    elif env_id == "hopper_3x1":
        env = Hopper(**env_kwargs)
    elif env_id == "humanoid_9|8":
        env = Humanoid(**env_kwargs)
    elif env_id == "walker2d_2x3":
        env = Walker2d(**env_kwargs)

    # 5. InTheGrid
    elif env_id == "mg_in_the_grid":
        env = InTheGrid(**env_kwargs)

    return env


<<<<<<< HEAD
    # 4. Overcooked
    elif env_id == "Overcooked":
        env = Overcooked(**env_kwargs)

    return env, env.default_params
    
=======
>>>>>>> cd69a212
registered_envs = [
    "MPE_simple_v3",
    "MPE_simple_tag_v3",
    "MPE_simple_world_comm_v3",
    "MPE_simple_spread_v3",
    "MPE_simple_crypto_v3",
    "MPE_simple_speaker_listener_v4",
    "MPE_simple_push_v3",
    "MPE_simple_adversary_v3",
    "MPE_simple_reference_v3",
    "switch_riddle",
    "MiniSMAC",
    "HeuristicEnemyMiniSMAC",
<<<<<<< HEAD

    "Overcooked"
]
    
=======
    "LearnedPolicyEnemyMiniSMAC",
    "ant_4x2",
    "halfcheetah_6x1",
    "hopper_3x1",
    "humanoid_9|8",
    "walker2d_2x3",
    "mg_in_the_grid",
]
>>>>>>> cd69a212
<|MERGE_RESOLUTION|>--- conflicted
+++ resolved
@@ -10,10 +10,6 @@
     SimpleReferenceMPE,
     MiniSMAC,
     HeuristicEnemyMiniSMAC,
-<<<<<<< HEAD
-    SwitchRiddle,
-    Overcooked,
-=======
     LearnedPolicyEnemyMiniSMAC,
     SwitchRiddle,
     Ant,
@@ -22,8 +18,9 @@
     Walker2d,
     HalfCheetah,
     InTheGrid,
->>>>>>> cd69a212
+    Overcooked,
 )
+
 
 
 def make(env_id: str, **env_kwargs):
@@ -79,18 +76,12 @@
     elif env_id == "mg_in_the_grid":
         env = InTheGrid(**env_kwargs)
 
-    return env
-
-
-<<<<<<< HEAD
-    # 4. Overcooked
+    # 6. Overcooked
     elif env_id == "Overcooked":
         env = Overcooked(**env_kwargs)
 
-    return env, env.default_params
-    
-=======
->>>>>>> cd69a212
+    return env
+
 registered_envs = [
     "MPE_simple_v3",
     "MPE_simple_tag_v3",
@@ -104,12 +95,6 @@
     "switch_riddle",
     "MiniSMAC",
     "HeuristicEnemyMiniSMAC",
-<<<<<<< HEAD
-
-    "Overcooked"
-]
-    
-=======
     "LearnedPolicyEnemyMiniSMAC",
     "ant_4x2",
     "halfcheetah_6x1",
@@ -117,5 +102,5 @@
     "humanoid_9|8",
     "walker2d_2x3",
     "mg_in_the_grid",
-]
->>>>>>> cd69a212
+    "Overcooked",
+]